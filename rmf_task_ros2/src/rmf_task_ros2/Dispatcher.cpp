--- conflicted
+++ resolved
@@ -49,16 +49,12 @@
   rclcpp::Service<GetTaskListSrv>::SharedPtr get_task_list_srv;
 
   using ActiveTasksPub = rclcpp::Publisher<TasksMsg>;
-<<<<<<< HEAD
   ActiveTasksPub::SharedPtr active_tasks_pub;
 
   // Hack
   using TaskSummary = rmf_task_msgs::msg::TaskSummary;
   using TaskSummaryPub = rclcpp::Publisher<TaskSummary>;
   TaskSummaryPub::SharedPtr filtered_task_summaries_pub;
-=======
-  ActiveTasksPub::SharedPtr ongoing_tasks_pub;
->>>>>>> 64a0c877
 
   rclcpp::TimerBase::SharedPtr timer;
 
@@ -99,7 +95,6 @@
       " Declared Terminated Tasks Max Size Param as: %d",
       terminated_tasks_max_size);
     publish_active_tasks_period =
-<<<<<<< HEAD
       node->declare_parameter<int>("publish_active_tasks_period", 1);
     RCLCPP_INFO(node->get_logger(),
       " Declared PUblish_active_tasks_period as: %f secs", 
@@ -126,21 +121,6 @@
         // keep it first
         // active_tasks_pub->publish(task_msgs);
       });
-=======
-      node->declare_parameter<int>("publish_active_tasks_period", 2);
-    RCLCPP_INFO(node->get_logger(),
-      " Declared publish_active_tasks_period as: %f secs",
-      publish_active_tasks_period);
-
-    const auto qos = rclcpp::ServicesQoS().reliable();
-    ongoing_tasks_pub = node->create_publisher<TasksMsg>(
-      rmf_task_ros2::ActiveTasksTopicName, qos);
-
-    timer = node->create_wall_timer(
-      std::chrono::seconds(publish_active_tasks_period),
-      std::bind(
-        &Dispatcher::Implementation::publish_ongoing_tasks, this));
->>>>>>> 64a0c877
 
     // Setup up stream srv interfaces
     submit_task_srv = node->create_service<SubmitTaskSrv>(
@@ -307,16 +287,11 @@
 
       if (is_charging_task && is_fleet_name)
       {
-<<<<<<< HEAD
         // HACK: This is to pub a CANCELED STATUS for self re-assigned task
         it->second->state = TaskStatus::State::Canceled;
         filtered_task_summaries_pub->publish(
           rmf_task_ros2::convert_status(*(it->second)));
         it = active_dispatch_tasks.erase(it);
-=======
-        it->second->state = TaskStatus::State::Canceled;
-        terminate_task((it++)->second);
->>>>>>> 64a0c877
       }
       else
         ++it;
@@ -390,16 +365,11 @@
 
       if (is_charging_task && is_fleet_name)
       {
-<<<<<<< HEAD
         // HACK: This is to pub a CANCELED STATUS for self re-assigned task
         it->second->state = TaskStatus::State::Canceled;
         filtered_task_summaries_pub->publish(
           rmf_task_ros2::convert_status(*(it->second)));
         it = active_dispatch_tasks.erase(it);
-=======
-        it->second->state = TaskStatus::State::Canceled;
-        terminate_task((it++)->second);
->>>>>>> 64a0c877
       }
       else
         ++it;
@@ -415,7 +385,6 @@
   void terminate_task(const TaskStatusPtr terminate_status)
   {
     assert(terminate_status->is_terminated());
-    publish_ongoing_tasks();
 
     // prevent terminal_dispatch_tasks from piling up meaning
     if (terminal_dispatch_tasks.size() >= terminated_tasks_max_size)
@@ -474,17 +443,6 @@
     if (on_change_fn)
       on_change_fn(status);
   }
-
-  void publish_ongoing_tasks()
-  {
-    TasksMsg task_msgs;
-    for (auto task : (this->active_dispatch_tasks))
-    {
-      task_msgs.tasks.push_back(
-        rmf_task_ros2::convert_status(*(task.second)));
-    }
-    ongoing_tasks_pub->publish(task_msgs);
-  }
 };
 
 //==============================================================================
