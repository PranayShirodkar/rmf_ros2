#include <pybind11/pybind11.h>
#include <pybind11/functional.h>
#include <pybind11/iostream.h>
#include <pybind11/chrono.h>
#include <pybind11/eigen.h>
#include <pybind11/stl.h>

#include <memory>

#include "rmf_traffic_ros2/Time.hpp"
#include "rmf_fleet_adapter/agv/Adapter.hpp"
#include "rmf_fleet_adapter/agv/test/MockAdapter.hpp"
#include "rmf_fleet_adapter_python/PyRobotCommandHandle.hpp"
#include <rmf_fleet_adapter/agv/Waypoint.hpp>
#include <rclcpp/rclcpp.hpp>

#include <rmf_battery/agv/BatterySystem.hpp>
#include <rmf_battery/agv/SimpleMotionPowerSink.hpp>
#include <rmf_battery/agv/SimpleDevicePowerSink.hpp>

namespace py = pybind11;
namespace agv = rmf_fleet_adapter::agv;
namespace battery = rmf_battery::agv;

using TimePoint = std::chrono::time_point<std::chrono::system_clock,
    std::chrono::nanoseconds>;

void bind_types(py::module&);
void bind_graph(py::module&);
void bind_shapes(py::module&);
void bind_vehicletraits(py::module&);
void bind_plan(py::module&);
void bind_tests(py::module&);
void bind_nodes(py::module&);
void bind_battery(py::module&);
void bind_schedule(py::module&);

PYBIND11_MODULE(rmf_adapter, m) {
  bind_types(m);
  bind_graph(m);
  bind_shapes(m);
  bind_vehicletraits(m);
  bind_plan(m);
  bind_tests(m);
  bind_nodes(m);
  bind_battery(m);
  bind_schedule(m);

  // ROBOTCOMMAND HANDLE =====================================================
  // Abstract class
  py::class_<agv::RobotCommandHandle, PyRobotCommandHandle,
    std::shared_ptr<agv::RobotCommandHandle>>(
    m, "RobotCommandHandle", py::dynamic_attr())
  .def(py::init<>())
  .def("follow_new_path", &agv::RobotCommandHandle::follow_new_path,
    py::call_guard<py::scoped_ostream_redirect,
    py::scoped_estream_redirect>())
  .def("stop", &agv::RobotCommandHandle::stop)
  .def("dock", &agv::RobotCommandHandle::dock);

  // ROBOTUPDATE HANDLE ======================================================
  py::class_<agv::RobotUpdateHandle,
    std::shared_ptr<agv::RobotUpdateHandle>>(
    m, "RobotUpdateHandle")
  // Private constructor: Only to be constructed via FleetUpdateHandle!
  .def("interrupted", &agv::RobotUpdateHandle::interrupted)
  .def("update_current_waypoint",
    py::overload_cast<std::size_t, double>(
      &agv::RobotUpdateHandle::update_position),
    py::arg("waypoint"),
    py::arg("orientation"),
    py::call_guard<py::scoped_ostream_redirect,
    py::scoped_estream_redirect>())
  .def("update_current_lanes",
    py::overload_cast<const Eigen::Vector3d&,
    const std::vector<std::size_t>&>(
      &agv::RobotUpdateHandle::update_position),
    py::arg("position"),
    py::arg("lanes"),
    py::call_guard<py::scoped_ostream_redirect,
    py::scoped_estream_redirect>())
  .def("update_off_grid_position",
    py::overload_cast<const Eigen::Vector3d&,
    std::size_t>(
      &agv::RobotUpdateHandle::update_position),
    py::arg("position"),
    py::arg("target_waypoint"),
    py::call_guard<py::scoped_ostream_redirect,
    py::scoped_estream_redirect>())
  .def("update_lost_position",
    py::overload_cast<const std::string&,
    const Eigen::Vector3d&,
    const double,
    const double,
    const double>(
      &agv::RobotUpdateHandle::update_position),
    py::arg("map_name"),
    py::arg("position"),
    py::arg("max_merge_waypoint_distance") = 0.1,
    py::arg("max_merge_lane_distance") = 1.0,
    py::arg("min_lane_length") = 1e-8,
    py::call_guard<py::scoped_ostream_redirect,
    py::scoped_estream_redirect>())
  .def("set_charger_waypoint", &agv::RobotUpdateHandle::set_charger_waypoint,
    py::arg("charger_wp"),
    py::call_guard<py::scoped_ostream_redirect,
    py::scoped_estream_redirect>())
  .def("update_battery_soc", &agv::RobotUpdateHandle::update_battery_soc,
    py::arg("battery_soc"),
    py::call_guard<py::scoped_ostream_redirect,
    py::scoped_estream_redirect>())
  .def_property("maximum_delay",
    py::overload_cast<>(
      &agv::RobotUpdateHandle::maximum_delay, py::const_),
    [&](agv::RobotUpdateHandle& self)
    {
      return self.maximum_delay();
    })
  .def("set_infinite_delay",
    [&](agv::RobotUpdateHandle& self)
    {
      self.maximum_delay(rmf_utils::nullopt);
    })
  .def("get_unstable_participant",
    [&](agv::RobotUpdateHandle& self)
    {
      return self.unstable().get_participant();
    },
    py::return_value_policy::reference_internal,
    "Experimental API to access the schedule participant");

  // FLEETUPDATE HANDLE ======================================================
  py::class_<agv::FleetUpdateHandle,
    std::shared_ptr<agv::FleetUpdateHandle>>(
    m, "FleetUpdateHandle")
  // NOTE(CH3): Might have to publicise this constructor if required
  // Otherwise, it's constructable via agv::TestScenario
  // .def(py::init<>())  // Private constructor!

<<<<<<< HEAD
  // Also, intentionally missing accept_delivery_requests
  .def("add_robot", &agv::FleetUpdateHandle::add_robot,
    // NOTE(CH3): Saved for posterity...
    /* py::overload_cast<std::shared_ptr<agv::RobotCommandHandle>,
                      const std::string&,
                      const rmf_traffic::Profile&,
                      rmf_traffic::agv::Plan::StartSet,
                      std::function<void(
                        std::shared_ptr<RobotUpdateHandle> handle)>
                        >(&agv::FleetUpdateHandle::add_robot), */
    py::arg("command"),
    py::arg("name"),
    py::arg("profile"),
    py::arg("start"),
    py::arg("handle_cb"))
  .def("set_task_planner_params",
    [&](agv::FleetUpdateHandle& self,
    battery::BatterySystem& b_sys,
    battery::SimpleMotionPowerSink& m_sink,
    battery::SimpleDevicePowerSink& a_sink,
    battery::SimpleDevicePowerSink& t_sink)
    {
      return self.set_task_planner_params(
        std::make_shared<battery::BatterySystem>(b_sys),
        std::make_shared<battery::SimpleMotionPowerSink>(m_sink),
        std::make_shared<battery::SimpleDevicePowerSink>(a_sink),
        std::make_shared<battery::SimpleDevicePowerSink>(t_sink));
    },
    py::arg("battery_system"),
    py::arg("motion_sink"),
    py::arg("ambient_sink"),
    py::arg("tool_sink"))
  .def("account_for_battery_drain",
    &agv::FleetUpdateHandle::account_for_battery_drain,
    py::arg("value") = true)
  .def("set_recharge_threshold",
    &agv::FleetUpdateHandle::set_recharge_threshold,
    py::arg("threshold"))
  .def("accept_delivery_requests",
    &agv::FleetUpdateHandle::accept_delivery_requests,
    "NOTE: deprecated, use accept_task_reqeusts() instead")
  .def("accept_task_requests",
    &agv::FleetUpdateHandle::accept_task_requests,
    py::arg("check"),
    "Provide a callback function which will accept rmf tasks requests")
  .def_property("default_maximum_delay",
    py::overload_cast<>(
      &agv::FleetUpdateHandle::default_maximum_delay, py::const_),
    [&](agv::FleetUpdateHandle& self)
    {
      return self.default_maximum_delay();
    })
  .def("fleet_state_publish_period",
    &agv::FleetUpdateHandle::fleet_state_publish_period,
    py::arg("value"),
    "The default value is 1s");
=======
        // Also, intentionally missing accept_delivery_requests
        .def("add_robot", &agv::FleetUpdateHandle::add_robot,
             // NOTE(CH3): Saved for posterity...
             /* py::overload_cast<std::shared_ptr<agv::RobotCommandHandle>,
                               const std::string&,
                               const rmf_traffic::Profile&,
                               rmf_traffic::agv::Plan::StartSet,
                               std::function<void(
                                 std::shared_ptr<RobotUpdateHandle> handle)>
                                 >(&agv::FleetUpdateHandle::add_robot), */
             py::arg("command"),
             py::arg("name"),
             py::arg("profile"),
             py::arg("start"),
             py::arg("handle_cb"))
        .def("set_task_planner_params", 
             [&](agv::FleetUpdateHandle& self,
                battery::BatterySystem& b_sys,
                battery::SimpleMotionPowerSink& m_sink,
                battery::SimpleDevicePowerSink& a_sink,
                battery::SimpleDevicePowerSink& t_sink,
                double recharge_threshold,
                double recharge_soc,
                bool account_for_battery_drain)
             {
                return self.set_task_planner_params(
                    std::make_shared<battery::BatterySystem>(b_sys),
                    std::make_shared<battery::SimpleMotionPowerSink>(m_sink), 
                    std::make_shared<battery::SimpleDevicePowerSink>(a_sink),
                    std::make_shared<battery::SimpleDevicePowerSink>(t_sink),
                    recharge_threshold,
                    recharge_soc,
                    account_for_battery_drain);
             },
             py::arg("battery_system"),
             py::arg("motion_sink"),
             py::arg("ambient_sink"),
             py::arg("tool_sink"),
             py::arg("recharge_threshold"),
             py::arg("recharge_soc"),
             py::arg("account_for_battery_drain"))
        .def("accept_delivery_requests",
             &agv::FleetUpdateHandle::accept_delivery_requests,
             "NOTE: deprecated, use accept_task_reqeusts() instead")
        .def("accept_task_requests",
             &agv::FleetUpdateHandle::accept_task_requests,
             py::arg("check"),
             "Provide a callback function which will accept rmf tasks requests")
        .def_property("default_maximum_delay",
             py::overload_cast<>(
                 &agv::FleetUpdateHandle::default_maximum_delay, py::const_),
             [&](agv::FleetUpdateHandle& self){
                 return self.default_maximum_delay();
             })
        .def("fleet_state_publish_period",
             &agv::FleetUpdateHandle::fleet_state_publish_period,
             py::arg("value"),
             "The default value is 1s");
>>>>>>> 5a94957c

  // EASY TRAFFIC LIGHT HANDLE ===============================================
  py::class_<agv::Waypoint>(m, "Waypoint")
  .def(py::init<std::string,
    Eigen::Vector3d,
    rmf_traffic::Duration,
    bool>(),
    py::arg("map_name"),
    py::arg("position"),
    py::arg("mandatory_delay"),
    py::arg("yield"))
  .def_property("map_name",
    py::overload_cast<>(&agv::Waypoint::map_name, py::const_),
    py::overload_cast<std::string>(&agv::Waypoint::map_name))
  .def_property("position",
    py::overload_cast<>(&agv::Waypoint::position, py::const_),
    py::overload_cast<Eigen::Vector3d>(&agv::Waypoint::position))
  .def_property("mandatory_delay",
    py::overload_cast<>(&agv::Waypoint::mandatory_delay, py::const_),
    py::overload_cast<rmf_traffic::Duration>(
      &agv::Waypoint::mandatory_delay))
  .def_property("yield",
    py::overload_cast<>(&agv::Waypoint::yield, py::const_),
    py::overload_cast<bool>(&agv::Waypoint::yield));

  // EASY TRAFFIC LIGHT HANDLE ===============================================
  py::class_<agv::EasyTrafficLight,
    std::shared_ptr<agv::EasyTrafficLight>>(
    m, "EasyTrafficLight", py::dynamic_attr())
  .def("follow_new_path",
    py::overload_cast<const std::vector<agv::Waypoint>&>(
      &agv::EasyTrafficLight::follow_new_path),
    py::arg("waypoint"),
    py::call_guard<py::scoped_ostream_redirect,
    py::scoped_estream_redirect>())
  .def("moving_from",
    py::overload_cast<std::size_t, Eigen::Vector3d>(
      &agv::EasyTrafficLight::moving_from),
    py::arg("checkpoint"),
    py::arg("location"))
  .def("waiting_at",
    py::overload_cast<std::size_t>(
      &agv::EasyTrafficLight::waiting_at),
    py::arg("checkpoint"))
  .def("waiting_after",
    py::overload_cast<std::size_t, Eigen::Vector3d>(
      &agv::EasyTrafficLight::waiting_after),
    py::arg("checkpoint"),
    py::arg("location"))
  .def("last_reached", &agv::EasyTrafficLight::last_reached)
  .def("update_idle_location",
    py::overload_cast<std::string, Eigen::Vector3d>(
      &agv::EasyTrafficLight::update_idle_location),
    py::arg("map_name"),
    py::arg("position"));

  // prefix traffic light
  auto m_easy_traffic_light = m.def_submodule("easy_traffic_light");

  py::enum_<agv::EasyTrafficLight::MovingInstruction>(
    m_easy_traffic_light, "MovingInstruction")
  .value("MovingError",
    agv::EasyTrafficLight::MovingInstruction::MovingError)
  .value("ContinueAtNextCheckpoint",
    agv::EasyTrafficLight::MovingInstruction::ContinueAtNextCheckpoint)
  .value("WaitAtNextCheckpoint",
    agv::EasyTrafficLight::MovingInstruction::WaitAtNextCheckpoint)
  .value("PauseImmediately",
    agv::EasyTrafficLight::MovingInstruction::PauseImmediately);

  py::enum_<agv::EasyTrafficLight::WaitingInstruction>(
    m_easy_traffic_light, "WaitingInstruction")
  .value("WaitingError",
    agv::EasyTrafficLight::WaitingInstruction::WaitingError)
  .value("Resume",
    agv::EasyTrafficLight::WaitingInstruction::Resume)
  .value("Wait",
    agv::EasyTrafficLight::WaitingInstruction::Wait);

  // ADAPTER =================================================================
  // Light wrappers
  py::class_<rclcpp::NodeOptions>(m, "NodeOptions")
  .def(py::init<>());

  py::class_<rclcpp::Node, std::shared_ptr<rclcpp::Node>>(m, "Node")
  .def("now", [](rclcpp::Node& self)
    {
      return rmf_traffic_ros2::convert(self.now());
    })
  .def("use_sim_time", [](rclcpp::Node& self)
    {
      rclcpp::Parameter param("use_sim_time", true);
      self.set_parameter(param);
    });

  // Python rclcpp init and spin call
  m.def("init_rclcpp", []() { rclcpp::init(0, nullptr); });
  m.def("spin_rclcpp", [](rclcpp::Node::SharedPtr node_pt)
    {
      rclcpp::spin(node_pt);
    });
  m.def("spin_some_rclcpp", [](rclcpp::Node::SharedPtr node_pt)
    {
      rclcpp::spin_some(node_pt);
    });

  py::class_<agv::Adapter, std::shared_ptr<agv::Adapter>>(m, "Adapter")
  // .def(py::init<>())  // Private constructor
  .def_static("make", &agv::Adapter::make,
    py::arg("node_name"),
    py::arg("node_options") = rclcpp::NodeOptions(),
    py::arg("wait_time") = rmf_utils::optional<rmf_traffic::Duration>(
      rmf_utils::nullopt),
    py::call_guard<py::scoped_ostream_redirect,
    py::scoped_estream_redirect>())
  .def("add_fleet", &agv::Adapter::add_fleet,
    py::arg("fleet_name"),
    py::arg("traits"),
    py::arg("navigation_graph"))
  .def("add_easy_traffic_light", &agv::Adapter::add_easy_traffic_light,
    py::arg("handle_callback"),
    py::arg("fleet_name"),
    py::arg("robot_name"),
    py::arg("traits"),
    py::arg("pause_callback"),
    py::arg("resume_callback"),
    py::arg("blocker_callback") = nullptr)
  .def_property_readonly("node",
    py::overload_cast<>(&agv::Adapter::node))
  .def("start", &agv::Adapter::start)
  .def("stop", &agv::Adapter::stop)
  .def("now", [](agv::Adapter& self)
    {
      return TimePoint(rmf_traffic_ros2::convert(self.node()->now())
      .time_since_epoch());
    });

  py::class_<agv::test::MockAdapter,
    std::shared_ptr<agv::test::MockAdapter>>(m, "MockAdapter")
  .def(py::init<const std::string&,
    const rclcpp::NodeOptions&>(),
    py::arg("node_name"),
    py::arg("node_options") = rclcpp::NodeOptions(),
    py::call_guard<py::scoped_ostream_redirect,
    py::scoped_estream_redirect>())
  .def("add_fleet", &agv::test::MockAdapter::add_fleet,
    py::arg("fleet_name"),
    py::arg("traits"),
    py::arg("navigation_graph"))
  .def_property_readonly("node",
    py::overload_cast<>(
      &agv::test::MockAdapter::node))
  .def("dispatch_task", &agv::test::MockAdapter::dispatch_task) // Exposed for testing
  .def("start", &agv::test::MockAdapter::start)
  .def("stop", &agv::test::MockAdapter::stop)
  .def("now", [&](agv::test::MockAdapter& self)
    {
      return TimePoint(rmf_traffic_ros2::convert(self.node()->now())
      .time_since_epoch());
    });
}<|MERGE_RESOLUTION|>--- conflicted
+++ resolved
@@ -137,7 +137,6 @@
   // Otherwise, it's constructable via agv::TestScenario
   // .def(py::init<>())  // Private constructor!
 
-<<<<<<< HEAD
   // Also, intentionally missing accept_delivery_requests
   .def("add_robot", &agv::FleetUpdateHandle::add_robot,
     // NOTE(CH3): Saved for posterity...
@@ -158,24 +157,27 @@
     battery::BatterySystem& b_sys,
     battery::SimpleMotionPowerSink& m_sink,
     battery::SimpleDevicePowerSink& a_sink,
-    battery::SimpleDevicePowerSink& t_sink)
+    battery::SimpleDevicePowerSink& t_sink,
+    double recharge_threshold,
+    double recharge_soc,
+    bool account_for_battery_drain)
     {
       return self.set_task_planner_params(
         std::make_shared<battery::BatterySystem>(b_sys),
         std::make_shared<battery::SimpleMotionPowerSink>(m_sink),
         std::make_shared<battery::SimpleDevicePowerSink>(a_sink),
-        std::make_shared<battery::SimpleDevicePowerSink>(t_sink));
+        std::make_shared<battery::SimpleDevicePowerSink>(t_sink),
+        recharge_threshold,
+        recharge_soc,
+        account_for_battery_drain);
     },
     py::arg("battery_system"),
     py::arg("motion_sink"),
     py::arg("ambient_sink"),
-    py::arg("tool_sink"))
-  .def("account_for_battery_drain",
-    &agv::FleetUpdateHandle::account_for_battery_drain,
-    py::arg("value") = true)
-  .def("set_recharge_threshold",
-    &agv::FleetUpdateHandle::set_recharge_threshold,
-    py::arg("threshold"))
+    py::arg("tool_sink"),
+    py::arg("recharge_threshold"),
+    py::arg("recharge_soc"),
+    py::arg("account_for_battery_drain"))
   .def("accept_delivery_requests",
     &agv::FleetUpdateHandle::accept_delivery_requests,
     "NOTE: deprecated, use accept_task_reqeusts() instead")
@@ -194,66 +196,6 @@
     &agv::FleetUpdateHandle::fleet_state_publish_period,
     py::arg("value"),
     "The default value is 1s");
-=======
-        // Also, intentionally missing accept_delivery_requests
-        .def("add_robot", &agv::FleetUpdateHandle::add_robot,
-             // NOTE(CH3): Saved for posterity...
-             /* py::overload_cast<std::shared_ptr<agv::RobotCommandHandle>,
-                               const std::string&,
-                               const rmf_traffic::Profile&,
-                               rmf_traffic::agv::Plan::StartSet,
-                               std::function<void(
-                                 std::shared_ptr<RobotUpdateHandle> handle)>
-                                 >(&agv::FleetUpdateHandle::add_robot), */
-             py::arg("command"),
-             py::arg("name"),
-             py::arg("profile"),
-             py::arg("start"),
-             py::arg("handle_cb"))
-        .def("set_task_planner_params", 
-             [&](agv::FleetUpdateHandle& self,
-                battery::BatterySystem& b_sys,
-                battery::SimpleMotionPowerSink& m_sink,
-                battery::SimpleDevicePowerSink& a_sink,
-                battery::SimpleDevicePowerSink& t_sink,
-                double recharge_threshold,
-                double recharge_soc,
-                bool account_for_battery_drain)
-             {
-                return self.set_task_planner_params(
-                    std::make_shared<battery::BatterySystem>(b_sys),
-                    std::make_shared<battery::SimpleMotionPowerSink>(m_sink), 
-                    std::make_shared<battery::SimpleDevicePowerSink>(a_sink),
-                    std::make_shared<battery::SimpleDevicePowerSink>(t_sink),
-                    recharge_threshold,
-                    recharge_soc,
-                    account_for_battery_drain);
-             },
-             py::arg("battery_system"),
-             py::arg("motion_sink"),
-             py::arg("ambient_sink"),
-             py::arg("tool_sink"),
-             py::arg("recharge_threshold"),
-             py::arg("recharge_soc"),
-             py::arg("account_for_battery_drain"))
-        .def("accept_delivery_requests",
-             &agv::FleetUpdateHandle::accept_delivery_requests,
-             "NOTE: deprecated, use accept_task_reqeusts() instead")
-        .def("accept_task_requests",
-             &agv::FleetUpdateHandle::accept_task_requests,
-             py::arg("check"),
-             "Provide a callback function which will accept rmf tasks requests")
-        .def_property("default_maximum_delay",
-             py::overload_cast<>(
-                 &agv::FleetUpdateHandle::default_maximum_delay, py::const_),
-             [&](agv::FleetUpdateHandle& self){
-                 return self.default_maximum_delay();
-             })
-        .def("fleet_state_publish_period",
-             &agv::FleetUpdateHandle::fleet_state_publish_period,
-             py::arg("value"),
-             "The default value is 1s");
->>>>>>> 5a94957c
 
   // EASY TRAFFIC LIGHT HANDLE ===============================================
   py::class_<agv::Waypoint>(m, "Waypoint")
