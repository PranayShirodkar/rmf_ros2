cmake_minimum_required(VERSION 3.5.0)

project(rmf_fleet_adapter)

if(NOT CMAKE_CXX_STANDARD)
  set(CMAKE_CXX_STANDARD 17)
endif()

if(CMAKE_COMPILER_IS_GNUCXX OR CMAKE_CXX_COMPILER_ID MATCHES "Clang")
add_compile_options(-Wall -Wextra -Wpedantic)
endif()

find_package(ament_cmake REQUIRED)
find_package(Eigen3 REQUIRED)
find_package(yaml-cpp REQUIRED)
if(DEFINED ENV{RMF_ENABLE_FAILOVER})
  if($ENV{RMF_ENABLE_FAILOVER} EQUAL 1)
    find_package(stubborn_buddies REQUIRED)
    find_package(stubborn_buddies_msgs REQUIRED)
  endif()
endif()
include(GNUInstallDirs)

set(dep_pkgs
  rclcpp
  rclcpp_components
  rmf_utils
  rmf_dispenser_msgs
  rmf_ingestor_msgs
  rmf_door_msgs
  rmf_fleet_msgs
  rmf_lift_msgs
  rmf_task_msgs
  rmf_traffic_ros2
  rmf_task_ros2
  rmf_battery
  rmf_task
  rmf_task_sequence
  std_msgs
  rmf_api_msgs
<<<<<<< HEAD
  rmf_building_map_msgs
  websocketpp
=======
  rmf_websocket
  rmf_building_map_msgs
>>>>>>> 6193007a
  nlohmann_json
  nlohmann_json_schema_validator_vendor
)
foreach(pkg ${dep_pkgs})
  find_package(${pkg} REQUIRED)
endforeach()

if(BUILD_TESTING)
  find_package(ament_cmake_uncrustify REQUIRED)
  find_file(uncrustify_config_file
    NAMES "rmf_code_style.cfg"
    PATHS "${rmf_utils_DIR}/../../../share/rmf_utils/")

  ament_uncrustify(
    include src test rmf_rxcpp/include rmf_rxcpp/src rmf_rxcpp/test
    CONFIG_FILE ${uncrustify_config_file}
    MAX_LINE_LENGTH 80
  )
endif()
# -----------------------------------------------------------------------------

add_subdirectory(rmf_rxcpp)

# -----------------------------------------------------------------------------

file(GLOB_RECURSE rmf_fleet_adapter_srcs "src/rmf_fleet_adapter/*.cpp")

add_library(rmf_fleet_adapter SHARED
  ${rmf_fleet_adapter_srcs}
)

target_link_libraries(rmf_fleet_adapter
  PUBLIC
    rmf_traffic_ros2::rmf_traffic_ros2
    rmf_battery::rmf_battery
    rmf_task::rmf_task
    rmf_task_sequence::rmf_task_sequence
    rmf_task_ros2::rmf_task_ros2
    yaml-cpp
    ${rmf_fleet_msgs_LIBRARIES}
    ${rclcpp_LIBRARIES}
    ${rmf_task_msgs_LIBRARIES}
  PRIVATE
    rmf_rxcpp
    rmf_websocket::rmf_websocket
    nlohmann_json::nlohmann_json
    rmf_api_msgs::rmf_api_msgs
    ${rmf_door_msgs_LIBRARIES}
    ${rmf_lift_msgs_LIBRARIES}
    ${rmf_dispenser_msgs_LIBRARIES}
    ${rmf_ingestor_msgs_LIBRARIES}
    ${rmf_building_map_msgs_LIBRARIES}
<<<<<<< HEAD
    ${websocketpp_LIBRARIES}
=======
>>>>>>> 6193007a
    nlohmann_json_schema_validator
)

target_include_directories(rmf_fleet_adapter
  PUBLIC
    $<BUILD_INTERFACE:${CMAKE_CURRENT_SOURCE_DIR}/include>
    $<BUILD_INTERFACE:${CMAKE_BINARY_DIR}/rmf_api_generate_schema_headers/include> # for auto-generated schema headers
    $<INSTALL_INTERFACE:${CMAKE_INSTALL_INCLUDEDIR}>
    ${rmf_traffic_ros2_INCLUDE_DIRS}
    ${rmf_fleet_msgs_INCLUDE_DIRS}
    ${rclcpp_INCLUDE_DIRS}
    ${rmf_task_msgs_INCLUDE_DIRS}
    ${rmf_battery_INCLUDE_DIRS}
  PRIVATE
    ${rmf_door_msgs_INCLUDE_DIRS}
    ${rmf_lift_msgs_INCLUDE_DIRS}
    ${rmf_dispenser_msgs_INCLUDE_DIRS}
    ${rmf_ingestor_msgs_INCLUDE_DIRS}
    ${rmf_api_msgs_INCLUDE_DIRS}
<<<<<<< HEAD
    ${rmf_building_map_msgs_INCLUDE_DIRS}
    ${WEBSOCKETPP_INCLUDE_DIR}
=======
    ${rmf_websocket_INCLUDE_DIR}
    ${rmf_traffic_ros2_INCLUDE_DIRS}
    ${rmf_building_map_msgs_INCLUDE_DIRS}
>>>>>>> 6193007a
    ${nlohmann_json_schema_validator_INCLUDE_DIRS}
)

if (BUILD_TESTING)
  find_package(ament_cmake_catch2 REQUIRED)
  find_package(std_msgs REQUIRED)

  ament_add_catch2(
    test_rmf_fleet_adapter
      test/main.cpp
      test/phases/MockAdapterFixture.cpp
      test/phases/test_DoorOpen.cpp
      test/phases/test_DoorClose.cpp
      test/phases/test_RequestLift.cpp
      test/phases/test_DispenseItem.cpp
      test/phases/test_IngestItem.cpp
      test/services/test_FindEmergencyPullover.cpp
      test/services/test_FindPath.cpp
      test/services/test_Negotiate.cpp
      test/tasks/test_Delivery.cpp
      test/tasks/test_Loop.cpp
      test/test_Task.cpp
    TIMEOUT 300
  )
  target_include_directories(test_rmf_fleet_adapter
    PRIVATE
      # private includes of rmf_fleet_adapter
      $<BUILD_INTERFACE:${CMAKE_CURRENT_SOURCE_DIR}/src/rmf_fleet_adapter>
      ${rmf_task_msgs_INCLUDE_DIRS}
      ${rmf_door_msgs_INCLUDE_DIRS}
      ${rmf_lift_msgs_INCLUDE_DIRS}
      ${rmf_dispenser_msgs_INCLUDE_DIRS}
      ${rmf_ingestor_msgs_INCLUDE_DIRS}
      ${rmf_api_msgs_INCLUDE_DIRS}
      ${std_msgs_INCLUDE_DIRS}
      ${rmf_building_map_msgs_INCLUDE_DIRS}
<<<<<<< HEAD
      ${WEBSOCKETPP_INCLUDE_DIR}
=======
      ${rmf_websocket_INCLUDE_DIR}
>>>>>>> 6193007a
      ${nlohmann_json_schema_validator_INCLUDE_DIRS}
  )
  target_link_libraries(test_rmf_fleet_adapter
    PRIVATE
      # private libraries of rmf_fleet_adapter
      rmf_rxcpp
      ${rmf_task_msgs_LIBRARIES}
      ${rmf_door_msgs_LIBRARIES}
      ${rmf_lift_msgs_LIBRARIES}
      ${rmf_dispenser_msgs_LIBRARIES}
      ${rmf_ingestor_msgs_LIBRARIES}
      rmf_fleet_adapter
      rmf_utils::rmf_utils
      rmf_api_msgs::rmf_api_msgs
      ${std_msgs_LIBRARIES}
      ${rmf_building_map_msgs_LIBRARIES}
<<<<<<< HEAD
      ${websocketpp_LIBRARIES}
=======
      ${rmf_websocket_INCLUDE_DIR}
>>>>>>> 6193007a
      nlohmann_json_schema_validator
  )

  target_compile_definitions(test_rmf_fleet_adapter
    PRIVATE
      "-DTEST_RESOURCES_DIR=\"${CMAKE_CURRENT_SOURCE_DIR}/test/resources/\"")

endif ()

# -----------------------------------------------------------------------------

add_executable(read_only
  src/read_only/main.cpp
  src/read_only/FleetAdapterNode.cpp
)

target_link_libraries(read_only
  PRIVATE
    rmf_fleet_adapter
)

# -----------------------------------------------------------------------------

add_executable(read_only_blockade
  src/read_only_blockade/main.cpp
  src/read_only_blockade/FleetAdapterNode.cpp
)

target_link_libraries(read_only_blockade
  PRIVATE
    rmf_fleet_adapter
)

# -----------------------------------------------------------------------------

add_executable(full_control src/full_control/main.cpp)

target_link_libraries(full_control
  PRIVATE
    rmf_fleet_adapter
    ${rmf_fleet_msgs_LIBRARIES}
    ${rmf_task_msgs_LIBRARIES}
)

target_include_directories(full_control
  PRIVATE
    ${rmf_fleet_msgs_INCLUDE_DIRS}
    ${rmf_task_msgs_INCLUDE_DIRS}
)

# -----------------------------------------------------------------------------

add_executable(mock_traffic_light src/mock_traffic_light/main.cpp)

target_link_libraries(mock_traffic_light
  PRIVATE
    rmf_fleet_adapter
    ${rmf_task_msgs_LIBRARIES}
    ${rmf_fleet_msgs_LIBRARIES}
)

target_include_directories(mock_traffic_light
  PRIVATE
    ${rmf_task_msgs_INCLUDE_DIRS}
    ${rmf_fleet_msgs_INCLUDE_DIRS}
)

# -----------------------------------------------------------------------------

add_executable(lift_supervisor
  src/lift_supervisor/main.cpp
  src/lift_supervisor/Node.cpp
)

target_link_libraries(lift_supervisor
  PRIVATE
    rmf_fleet_adapter
    ${rclcpp_LIBARRIES}
    ${rmf_lift_msgs_LIBRARIES}
    ${std_msgs_LIBRARIES}
)

target_include_directories(lift_supervisor
  PRIVATE
    ${rclcpp_INCLUDE_DIRS}
    ${rmf_lift_msgs_INCLUDE_DIRS}
    ${std_msgs_INCLUDE_DIRS}
)

# -----------------------------------------------------------------------------

add_executable(experimental_lift_watchdog
  src/experimental_lift_watchdog/main.cpp
)

target_link_libraries(experimental_lift_watchdog
  PRIVATE
    ${rclcpp_LIBRARIES}
    ${rmf_fleet_msgs_LIBRARIES}
    ${std_msgs_LIBRARIES}
)

target_include_directories(experimental_lift_watchdog
  PRIVATE
    ${rclcpp_INCLUDE_DIRS}
    ${rmf_fleet_msgs_INCLUDE_DIRS}
    ${std_msgs_INCLUDE_DIRS}
)

# -----------------------------------------------------------------------------

add_executable(door_supervisor
  src/door_supervisor/main.cpp
  src/door_supervisor/Node.cpp
)

target_link_libraries(door_supervisor
  PRIVATE
    rmf_fleet_adapter
    ${rclcpp_LIBRARIES}
    ${rmf_door_msgs_LIBRARIES}
)

target_include_directories(door_supervisor
  PRIVATE
    ${rclcpp_INCLUDE_DIRS}
    ${rmf_door_msgs_INCLUDE_DIRS}
)

# -----------------------------------------------------------------------------

add_library(robot_state_aggregator_main SHARED
  src/robot_state_aggregator/RobotStateAggregator.cpp
)

target_include_directories(robot_state_aggregator_main
  PRIVATE
    include
    ${rclcpp_INCLUDE_DIRS}
    ${rmf_fleet_msgs_INCLUDE_DIRS}
    ${stubborn_buddies_msgs_INCLUDE_DIRS})

target_compile_definitions(robot_state_aggregator_main
  PRIVATE "COMPOSITION_BUILDING_DLL"
)


if(DEFINED ENV{RMF_ENABLE_FAILOVER})
  if($ENV{RMF_ENABLE_FAILOVER} EQUAL 1)
    ament_target_dependencies(robot_state_aggregator_main
      "rclcpp"
      "rclcpp_components"
      "std_msgs"
      "stubborn_buddies_msgs"
      "rmf_fleet_msgs"
    )
  else()
    ament_target_dependencies(robot_state_aggregator_main
      "rclcpp"
      "rclcpp_components"
      "std_msgs"
      "rmf_fleet_msgs"
    )
  endif()
else()
  ament_target_dependencies(robot_state_aggregator_main
    "rclcpp"
    "rclcpp_components"
    "std_msgs"
    "rmf_fleet_msgs"
  )
endif()

rclcpp_components_register_nodes(robot_state_aggregator_main
  "RobotStateAggregator"
)

set(node_plugins "${node_plugins}RobotStateAggregator;
    $<TARGET_FILE:robot_state_aggregator_main>\n")

# since the package installs libraries without exporting them
# it needs to make sure that the library path is being exported
if(NOT WIN32)
  ament_environment_hooks(
    "${ament_cmake_package_templates_ENVIRONMENT_HOOK_LIBRARY_PATH}")
endif()

add_executable(robot_state_aggregator
  src/robot_state_aggregator/main.cpp
)

if(DEFINED ENV{RMF_ENABLE_FAILOVER})
  if($ENV{RMF_ENABLE_FAILOVER} EQUAL 1)
    add_compile_definitions(FAILOVER_MODE)
    set(robot_state_aggregator_main_libs
      robot_state_aggregator_main
      stubborn_buddies::lifecycle_watchdog
      stubborn_buddies::lifecycle_heartbeat
    )
  else()
    set(robot_state_aggregator_main_libs
      robot_state_aggregator_main
    )
  endif()
else()
  set(robot_state_aggregator_main_libs
    robot_state_aggregator_main
  )
endif()


if(CMAKE_CXX_COMPILER_ID STREQUAL "GNU")
  set(robot_state_aggregator_main_libs
    "-Wl,--no-as-needed"
    ${robot_state_aggregator_main_libs}
    "-Wl,--as-needed")
endif()

target_link_libraries(robot_state_aggregator
  ${robot_state_aggregator_main_libs})

ament_target_dependencies(robot_state_aggregator
  "class_loader"
  "rclcpp"
  "rclcpp_components"
)

# -----------------------------------------------------------------------------

add_executable(test_read_only_adapter
  test/test_read_only_adapter.cpp
)

target_link_libraries(test_read_only_adapter
  PRIVATE
    rmf_fleet_adapter
)

# -----------------------------------------------------------------------------

add_executable(dump_fleet_states
  test/dump_fleet_states.cpp
)

target_link_libraries(dump_fleet_states
  PRIVATE
    rmf_fleet_adapter
    ${rclcpp_LIBRARIES}
    ${rmf_fleet_msgs_LIBRARIES}
)

target_include_directories(dump_fleet_states
  PRIVATE
    ${rclcpp_INCLUDE_DIRS}
    ${rmf_fleet_msgs_INCLUDE_DIRS}
)

# -----------------------------------------------------------------------------

add_executable(task_aggregator
  src/task_aggregator/main.cpp
)

target_link_libraries(task_aggregator
  PRIVATE
    rmf_fleet_adapter
    ${rclcpp_LIBRARIES}
    ${rmf_task_msgs_LIBRARIES}
)

target_include_directories(task_aggregator
  PRIVATE
    ${rclcpp_INCLUDE_DIRS}
    ${rmf_task_msgs_INCLUDE_DIRS}
)

# -----------------------------------------------------------------------------

add_executable(open_lanes src/open_lanes/main.cpp)

target_link_libraries(open_lanes
  PRIVATE
    ${rmf_fleet_msgs_LIBRARIES}
    rclcpp::rclcpp
    rmf_fleet_adapter
)

target_include_directories(open_lanes
  PRIVATE
    ${rmf_fleet_msgs_INCLUDE_DIRS}
)

# -----------------------------------------------------------------------------

add_executable(close_lanes src/close_lanes/main.cpp)

target_link_libraries(close_lanes
  PRIVATE
    ${rmf_fleet_msgs_LIBRARIES}
    rclcpp::rclcpp
    rmf_fleet_adapter
)

target_include_directories(close_lanes
  PRIVATE
    ${rmf_fleet_msgs_INCLUDE_DIRS}
)

# -----------------------------------------------------------------------------

add_executable(interrupt_robot src/interrupt_robot/main.cpp)

target_link_libraries(interrupt_robot
  PRIVATE
    ${rmf_fleet_msgs_LIBRARIES}
    rclcpp::rclcpp
    rmf_fleet_adapter
)

target_include_directories(interrupt_robot
  PRIVATE
    ${rmf_fleet_msgs_INCLUDE_DIRS}
)

# -----------------------------------------------------------------------------

rmf_api_generate_schema_headers(
  PACKAGE rmf_fleet_adapter
  SCHEMAS_DIR ${CMAKE_CURRENT_LIST_DIR}/schemas
)

# -----------------------------------------------------------------------------

ament_export_targets(rmf_fleet_adapter HAS_LIBRARY_TARGET)
ament_export_dependencies(${dep_pkgs})

install(
  TARGETS
    rmf_fleet_adapter
    read_only
    read_only_blockade
    mock_traffic_light
    full_control
    lift_supervisor
    experimental_lift_watchdog
    door_supervisor
    robot_state_aggregator
    test_read_only_adapter
    task_aggregator
    open_lanes
    close_lanes
    interrupt_robot
    robot_state_aggregator_main
  EXPORT rmf_fleet_adapter
  RUNTIME DESTINATION lib/rmf_fleet_adapter
  LIBRARY DESTINATION lib
  ARCHIVE DESTINATION lib
)

# -----------------------------------------------------------------------------

install(DIRECTORY
  launch/
  DESTINATION share/${PROJECT_NAME}
)

install(
  DIRECTORY include/
  DESTINATION ${CMAKE_INSTALL_INCLUDEDIR}
)

ament_package()<|MERGE_RESOLUTION|>--- conflicted
+++ resolved
@@ -38,13 +38,8 @@
   rmf_task_sequence
   std_msgs
   rmf_api_msgs
-<<<<<<< HEAD
-  rmf_building_map_msgs
-  websocketpp
-=======
   rmf_websocket
   rmf_building_map_msgs
->>>>>>> 6193007a
   nlohmann_json
   nlohmann_json_schema_validator_vendor
 )
@@ -97,10 +92,6 @@
     ${rmf_dispenser_msgs_LIBRARIES}
     ${rmf_ingestor_msgs_LIBRARIES}
     ${rmf_building_map_msgs_LIBRARIES}
-<<<<<<< HEAD
-    ${websocketpp_LIBRARIES}
-=======
->>>>>>> 6193007a
     nlohmann_json_schema_validator
 )
 
@@ -120,14 +111,9 @@
     ${rmf_dispenser_msgs_INCLUDE_DIRS}
     ${rmf_ingestor_msgs_INCLUDE_DIRS}
     ${rmf_api_msgs_INCLUDE_DIRS}
-<<<<<<< HEAD
-    ${rmf_building_map_msgs_INCLUDE_DIRS}
-    ${WEBSOCKETPP_INCLUDE_DIR}
-=======
     ${rmf_websocket_INCLUDE_DIR}
     ${rmf_traffic_ros2_INCLUDE_DIRS}
     ${rmf_building_map_msgs_INCLUDE_DIRS}
->>>>>>> 6193007a
     ${nlohmann_json_schema_validator_INCLUDE_DIRS}
 )
 
@@ -164,11 +150,7 @@
       ${rmf_api_msgs_INCLUDE_DIRS}
       ${std_msgs_INCLUDE_DIRS}
       ${rmf_building_map_msgs_INCLUDE_DIRS}
-<<<<<<< HEAD
-      ${WEBSOCKETPP_INCLUDE_DIR}
-=======
       ${rmf_websocket_INCLUDE_DIR}
->>>>>>> 6193007a
       ${nlohmann_json_schema_validator_INCLUDE_DIRS}
   )
   target_link_libraries(test_rmf_fleet_adapter
@@ -185,11 +167,7 @@
       rmf_api_msgs::rmf_api_msgs
       ${std_msgs_LIBRARIES}
       ${rmf_building_map_msgs_LIBRARIES}
-<<<<<<< HEAD
-      ${websocketpp_LIBRARIES}
-=======
       ${rmf_websocket_INCLUDE_DIR}
->>>>>>> 6193007a
       nlohmann_json_schema_validator
   )
 
