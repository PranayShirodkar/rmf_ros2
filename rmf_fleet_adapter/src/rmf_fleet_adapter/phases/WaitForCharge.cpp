--- conflicted
+++ resolved
@@ -71,8 +71,8 @@
   _last_update_time = start_time;
   _initial_battery_soc = _context->current_battery_soc();
   _expected_charging_rate = (100.0 / (
-    _battery_system.capacity() /
-    _battery_system.charging_current()));
+      _battery_system.capacity() /
+      _battery_system.charging_current()));
 
   _description = "Charging [" + _context->requester_id() + "] to ["
     + std::to_string(100.0 * _charge_to_soc) + "]";
@@ -96,9 +96,15 @@
   const auto& now = std::chrono::steady_clock::now();
 
   auto active =
-<<<<<<< HEAD
     std::shared_ptr<Active>(new Active(
-        _context, _battery_system, _charge_to_soc));
+        _context, _battery_system, _charge_to_soc, now));
+
+  RCLCPP_INFO(
+    _context->node()->get_logger(),
+    "Robot [%s] has begun waiting for its battery to charge to %.1f%%. "
+    "Please ensure that the robot is charging.",
+    _context->name().c_str(),
+    _charge_to_soc * 100.0);
 
   active->_battery_soc_subscription = _context->observe_battery_soc()
     .observe_on(rxcpp::identity_same_worker(_context->worker()))
@@ -114,62 +120,33 @@
       {
         active->_status_publisher.get_subscriber().on_completed();
       }
-      // TODO Publish warning message to alert user if battery is not
-      // charging at expected rate
+
+      const auto& now = std::chrono::steady_clock::now();
+      if (std::chrono::seconds(60) <= now - active->_last_update_time)
+      {
+        const double delta_soc = battery_soc - active->_initial_battery_soc;
+        const double elapsed_seconds =
+        (now - active->_start_time).count() / 1e9;
+        const double average_charging_rate =
+        100.0 * delta_soc / (elapsed_seconds / 3600.0);
+
+        RCLCPP_INFO(
+          active->_context->node()->get_logger(),
+          "Robot [%s] is still waiting for its battery to charge to %.1f%%. "
+          "The current battery percentage is %.1f%%. The robot is charging "
+          "at an average rate of %.1f %%/hour. The expected charging rate "
+          "is %.1f %%/hour. If the battery percentage has not been rising, "
+          "please check that the robot is connected to its charger.",
+          active->_context->name().c_str(),
+          active->_charge_to_soc * 100.0,
+          battery_soc * 100,
+          average_charging_rate,
+          active->_expected_charging_rate);
+
+        active->_last_update_time = now;
+      }
+
     });
-=======
-      std::shared_ptr<Active>(new Active(
-        _context, _battery_system, _charge_to_soc, now));
-
-  RCLCPP_INFO(
-    _context->node()->get_logger(),
-    "Robot [%s] has begun waiting for its battery to charge to %.1f%%. "
-    "Please ensure that the robot is charging.",
-    _context->name().c_str(),
-    _charge_to_soc * 100.0);
-
-  active->_battery_soc_subscription = _context->observe_battery_soc()
-      .observe_on(rxcpp::identity_same_worker(_context->worker()))
-      .subscribe(
-        [a = active->weak_from_this()](const double battery_soc)
-        {
-          const auto active = a.lock();
-
-          if (!active)
-            return;
-
-          if(active->_charge_to_soc <= battery_soc)
-          {
-            active->_status_publisher.get_subscriber().on_completed();
-          }
-
-          const auto& now = std::chrono::steady_clock::now();
-          if (std::chrono::seconds(60) <= now - active->_last_update_time)
-          {
-            const double delta_soc = battery_soc - active->_initial_battery_soc;
-            const double elapsed_seconds = 
-              (now - active->_start_time).count() / 1e9;
-            const double average_charging_rate =
-              100.0 * delta_soc / (elapsed_seconds / 3600.0);
-
-            RCLCPP_INFO(
-              active->_context->node()->get_logger(),
-              "Robot [%s] is still waiting for its battery to charge to %.1f%%. "
-              "The current battery percentage is %.1f%%. The robot is charging "
-              "at an average rate of %.1f %%/hour. The expected charging rate "
-              "is %.1f %%/hour. If the battery percentage has not been rising, "
-              "please check that the robot is connected to its charger.",
-              active->_context->name().c_str(),
-              active->_charge_to_soc * 100.0,
-              battery_soc * 100,
-              average_charging_rate,
-              active->_expected_charging_rate);
-            
-            active->_last_update_time = now;
-          }
-
-        });
->>>>>>> 5a94957c
 
   return active;
 }
